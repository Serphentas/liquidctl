--- conflicted
+++ resolved
@@ -81,18 +81,11 @@
 | AIO liquid cooler | [NZXT Kraken X42, X52, X62, X72](docs/kraken-x2-m2-guide.md) | USB HID | |
 | AIO liquid cooler | [NZXT Kraken X53, X63, X73](docs/kraken-x3-z3-guide.md) | USB HID | |
 | AIO liquid cooler | [NZXT Kraken Z63, Z73](docs/kraken-x3-z3-guide.md) | USB & USB HID | <sup>_E_</sup> |
-<<<<<<< HEAD
-| DDR4 DRAM | [Corsair Vengeance RGB](docs/ddr4-guide.md) | SMBus | <sup>_EUXN_</sup> |
-| DDR4 DRAM | [DIMMs with a standard temperature sensor](docs/ddr4-guide.md) | SMBus | <sup>_EUXN_</sup> |
-| Fan/LED controller | [Corsair Commander Pro](docs/corsair-commander-guide.md) | USB HID | <sup>_EN_</sup> |
-| Fan/LED controller | [Corsair Lighting Node Pro](docs/corsair-commander-guide.md) | USB HID | <sup>_EN_</sup> |
-| Fan/LED controller | [Corsair Lighting Node Core](docs/corsair-commander-guide.md) | USB HID | <sup>_EN_</sup> |
-=======
 | DDR4 DRAM | [Corsair Vengeance RGB](docs/ddr4-guide.md) | SMBus | <sup>_EUX_</sup> |
 | DDR4 DRAM | [DIMMs with a standard temperature sensor](docs/ddr4-guide.md) | SMBus | <sup>_EUX_</sup> |
 | Fan/LED controller | [Corsair Commander Pro](docs/corsair-commander-guide.md) | USB HID | <sup>_E_</sup> |
 | Fan/LED controller | [Corsair Lighting Node Pro](docs/corsair-commander-guide.md) | USB HID | <sup>_E_</sup> |
->>>>>>> 5ebadbdb
+| Fan/LED controller | [Corsair Lighting Node Core](docs/corsair-commander-guide.md) | USB HID | <sup>_EN_</sup> |
 | Fan/LED controller | [NZXT Grid+ V3](docs/nzxt-smart-device-v1-guide.md) | USB HID | |
 | Fan/LED controller | [NZXT HUE 2, HUE 2 Ambient](docs/nzxt-hue2-guide.md) | USB HID | |
 | Fan/LED controller | [NZXT RGB & Fan Controller](docs/nzxt-hue2-guide.md) | USB HID | |
