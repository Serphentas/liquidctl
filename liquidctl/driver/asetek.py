"""liquidctl drivers for fifth generation Asetek 690LC liquid coolers.

Supported devices:

- EVGA CLC (120 CL12, 240, 280 or 360); modern generic Asetek 690LC
- NZXT Kraken X (X31, X41 or X61); legacy generic Asetek 690LC
- NZXT Kraken X (X40 or X60); legacy generic Asetek 690LC
- Corsair H80i GT, H100i GTX or H110i GTX
- Corsair H80i v2, H100i v2 or H115i

Copyright (C) 2018–2020  Jonas Malaco and contributors

Incorporates or uses as reference work by Kristóf Jakab, Sean Nelson
and Chris Griffith.

SPDX-License-Identifier: GPL-3.0-or-later
"""

import logging

import usb

from liquidctl.driver.usb import UsbDriver
from liquidctl.error import NotSupportedByDevice
from liquidctl.keyval import RuntimeStorage
from liquidctl.util import clamp

_LOGGER = logging.getLogger(__name__)

_CMD_RUNTIME = 0x10
_CMD_PROFILE = 0x11
_CMD_OVERRIDE = 0x12
_CMD_PUMP_PWM = 0x13
_CMD_LUID = 0x14
_CMD_READ_ONLY_RUNTIME = 0x20
_CMD_STORE_SETTINGS = 0x21
_CMD_EXTERNAL_TEMPERATURE = 0x22

_FIXED_SPEED_CHANNELS = {    # (message type, minimum duty, maximum duty)
    'pump':  (_CMD_PUMP_PWM, 50, 100),  # min/max must correspond to _MIN/MAX_PUMP_SPEED_CODE
}
_VARIABLE_SPEED_CHANNELS = {  # (message type, minimum duty, maximum duty)
    'fan':   (_CMD_PROFILE, 0, 100)
}
_MAX_PROFILE_POINTS = 6
_CRITICAL_TEMPERATURE = 60
_HIGH_TEMPERATURE = 45
_MIN_PUMP_SPEED_CODE = 0x32
_MAX_PUMP_SPEED_CODE = 0x42
_READ_ENDPOINT = 0x82
_READ_LENGTH = 32
_READ_TIMEOUT = 2000
_WRITE_ENDPOINT = 0x2
_WRITE_TIMEOUT = 2000

_LEGACY_FIXED_SPEED_CHANNELS = {    # (message type, minimum duty, maximum duty)
    'fan':  (_CMD_OVERRIDE, 0, 100),
    'pump':  (_CMD_PUMP_PWM, 50, 100),
}

# USBXpress specific control parameters; from the USBXpress SDK
# (Customization/CP21xx_Customization/AN721SW_Linux/silabs_usb.h)
_USBXPRESS_REQUEST = 0x02
_USBXPRESS_FLUSH_BUFFERS = 0x01
_USBXPRESS_CLEAR_TO_SEND = 0x02
_USBXPRESS_NOT_CLEAR_TO_SEND = 0x04
_USBXPRESS_GET_PART_NUM = 0x08

# Unknown control parameters; from Craig's libSiUSBXp and OpenCorsairLink
_UNKNOWN_OPEN_REQUEST = 0x00
_UNKNOWN_OPEN_VALUE = 0xffff

# Control request type
_USBXPRESS = usb.util.CTRL_OUT | usb.util.CTRL_TYPE_VENDOR | usb.util.CTRL_RECIPIENT_DEVICE


class _CommonAsetekDriver(UsbDriver):
    """Common methods for Asetek 690LC devices."""

    def _configure_flow_control(self, clear_to_send):
        """Set the software clear-to-send flow control policy for device."""
        _LOGGER.debug('set clear to send = %s', clear_to_send)
        if clear_to_send:
            self.device.ctrl_transfer(_USBXPRESS, _USBXPRESS_REQUEST, _USBXPRESS_CLEAR_TO_SEND)
        else:
            self.device.ctrl_transfer(_USBXPRESS, _USBXPRESS_REQUEST, _USBXPRESS_NOT_CLEAR_TO_SEND)

    def _begin_transaction(self):
        """Begin a new transaction before writing to the device."""
        _LOGGER.debug('begin transaction')
        self.device.claim()
        self.device.ctrl_transfer(_USBXPRESS, _USBXPRESS_REQUEST, _USBXPRESS_FLUSH_BUFFERS)

    def _write(self, data):
        self.device.write(_WRITE_ENDPOINT, data, _WRITE_TIMEOUT)

    def _end_transaction_and_read(self):
        """End the transaction by reading from the device.

        According to the official documentation, as well as Craig's open-source
        implementation (libSiUSBXp), it should be necessary to check the queue
        size and read the data in chunks.  However, leviathan and its
        derivatives seem to work fine without this complexity; we also
        successfully follow this approach.
        """

        msg = self.device.read(_READ_ENDPOINT, _READ_LENGTH, _READ_TIMEOUT)
        self.device.release()
        return msg

    def _configure_device(self, color1=[0, 0, 0], color2=[0, 0, 0], color3=[255, 0, 0],
                          alert_temp=_HIGH_TEMPERATURE, interval1=0, interval2=0,
                          blackout=False, fading=False, blinking=False, enable_alert=True):
        self._write([0x10] + color1 + color2 + color3
                    + [alert_temp, interval1, interval2, not blackout, fading,
                       blinking, enable_alert, 0x00, 0x01])

    def _prepare_profile(self, profile, min_duty, max_duty):
        opt = list(profile)
        size = len(opt)
        if size < 1:
            raise ValueError('At least one PWM point required')
        elif size > _MAX_PROFILE_POINTS:
            raise ValueError(f'Too many PWM points ({size}), only 6 supported')
        for i, (temp, duty) in enumerate(opt):
            opt[i] = (temp, clamp(duty, min_duty, max_duty))
        missing = _MAX_PROFILE_POINTS - size
        if missing:
            # Some issues were observed when padding with (0°C, 0%), though
            # they were hard to reproduce.  So far it *seems* that in some
            # instances the device will store the last "valid" profile index
            # somewhere, and would need another call to initialize() to clear
            # that up.  Padding with (CRIT, 100%) appears to avoid all issues,
            # at least within the reasonable range of operating temperatures.
            _LOGGER.info('filling missing %i PWM points with (60°C, 100%%)', missing)
            opt = opt + [(_CRITICAL_TEMPERATURE, 100)]*missing
        return opt

    def connect(self, **kwargs):
        """Connect to the device.

        Enables the device to send data to the host.
        """

        super().connect(**kwargs)
        self._configure_flow_control(clear_to_send=True)
        return self

    def initialize(self, **kwargs):
        """Initialize the device."""
        self._begin_transaction()
        self._configure_device()
        self._end_transaction_and_read()

    def disconnect(self, **kwargs):
        """Disconnect from the device.

        Implementation note: unlike SI_Close is supposed to do,¹ do not send
        _USBXPRESS_NOT_CLEAR_TO_SEND to the device.  This allows one program to
        disconnect without stopping reads from another.

        Surrounding device.read() with _USBXPRESS_[NOT_]CLEAR_TO_SEND would
        make more sense, but there seems to be a yet unknown minimum delay
        necessary for that to work reliably.

        ¹ https://github.com/craigshelley/SiUSBXp/blob/master/SiUSBXp.c
        """

        super().disconnect(**kwargs)


class Modern690Lc(_CommonAsetekDriver):
    """Modern fifth generation Asetek 690LC cooler."""

    SUPPORTED_DEVICES = [
        (0x2433, 0xb200, None, 'Asetek 690LC (assuming EVGA CLC)', {}),
    ]

    @classmethod
    def probe(cls, handle, legacy_690lc=False, **kwargs):
        if legacy_690lc:
            return
        yield from super().probe(handle, **kwargs)

    def downgrade_to_legacy(self):
        """Take the device handle and return a new Legacy690Lc instance for it.

        This method returns a new instance that takes the device handle from
        `self`.  Because of this, the caller should immediately discard `self`,
        as it is no longer valid to call any of its methods or access any of
        its properties.

        While it is sometimes possible to downgrade a device that has seen
        modern traffic since it booted, this will generally not work.
        Additionally, no attempt to disconnect from the device is made while
        downgrading the instance.

        Thus, callers are strongly advised to only call this function before
        connecting to the device from this instance and, in fact, before
        calling any other methods at all on the device, from any instance.

        Finally, this method is not yet considered stable and its signature
        and/or behavior may change.  Callers should follow the development of
        liquidctl and the stabilization of this API.
        """
        legacy = Legacy690Lc(self.device, self._description)
        self.device = None
        self._description = None
        return legacy

    def get_status(self, **kwargs):
        """Get a status report.

        Returns a list of `(property, value, unit)` tuples.
        """

        self._begin_transaction()
        self._write([_CMD_LUID, 0, 0, 0])
        msg = self._end_transaction_and_read()
        firmware = '{}.{}.{}.{}'.format(*tuple(msg[0x17:0x1b]))
        return [
            ('Liquid temperature', msg[10] + msg[14]/10, '°C'),
            ('Fan speed', msg[0] << 8 | msg[1], 'rpm'),
            ('Pump speed', msg[8] << 8 | msg[9], 'rpm'),
            ('Firmware version', firmware, '')
        ]

    def set_color(self, channel, mode, colors, time_per_color=1, time_off=None,
                  alert_threshold=_HIGH_TEMPERATURE, alert_color=[255, 0, 0],
                  speed=3, **kwargs):
        """Set the color mode for a specific channel."""
        # keyword arguments may have been forwarded from cli args and need parsing
        colors = list(colors)
        self._begin_transaction()
        if mode == 'rainbow':
            if isinstance(speed, str):
                speed = int(speed)
            self._write([0x23, clamp(speed, 1, 6)])
            # make sure to clear blinking or... chaos
            self._configure_device(alert_temp=clamp(alert_threshold, 0, 100), color3=alert_color)
        elif mode == 'fading':
            self._configure_device(fading=True, color1=colors[0], color2=colors[1],
                                   interval1=clamp(time_per_color, 1, 255),
                                   alert_temp=clamp(alert_threshold, 0, 100), color3=alert_color)
            self._write([0x23, 0])
        elif mode == 'blinking':
            if time_off is None:
                time_off = time_per_color
            self._configure_device(blinking=True, color1=colors[0],
                                   interval1=clamp(time_off, 1, 255),
                                   interval2=clamp(time_per_color, 1, 255),
                                   alert_temp=clamp(alert_threshold, 0, 100), color3=alert_color)
            self._write([0x23, 0])
        elif mode == 'fixed':
            self._configure_device(color1=colors[0], alert_temp=clamp(alert_threshold, 0, 100),
                                   color3=alert_color)
            self._write([0x23, 0])
        elif mode == 'blackout':  # stronger than just 'off', suppresses alerts and rainbow
            self._configure_device(blackout=True, alert_temp=clamp(alert_threshold, 0, 100),
                                   color3=alert_color)
        else:
            raise KeyError(f'Unknown lighting mode {mode}')
        self._end_transaction_and_read()

    def set_speed_profile(self, channel, profile, **kwargs):
        """Set channel to follow a speed duty profile."""
        mtype, dmin, dmax = _VARIABLE_SPEED_CHANNELS[channel]
        adjusted = self._prepare_profile(profile, dmin, dmax)
        for temp, duty in adjusted:
            _LOGGER.info('setting %i PWM point: (%i°C, %i%%), device interpolated',
                         channel, temp, duty)
        temps, duties = map(list, zip(*adjusted))
        self._begin_transaction()
        self._write([mtype, 0] + temps + duties)
        self._end_transaction_and_read()

    def set_fixed_speed(self, channel, duty, **kwargs):
        """Set channel to a fixed speed duty."""
        if channel == 'fan':
            # While devices seem to recognize a specific channel for fixed fan
            # speeds (mtype == 0x12), its use can later conflict with custom
            # profiles.
            # Note for a future self: the conflict can be cleared with
            # *another* call to initialize(), i.e.  with another
            # configuration command.
            _LOGGER.info('using a flat profile to set %s to a fixed duty', channel)
            self.set_speed_profile(channel, [(0, duty), (_CRITICAL_TEMPERATURE - 1, duty)])
            return
        mtype, dmin, dmax = _FIXED_SPEED_CHANNELS[channel]
        duty = clamp(duty, dmin, dmax)
        total_levels = _MAX_PUMP_SPEED_CODE - _MIN_PUMP_SPEED_CODE + 1
        level = round((duty - dmin)/(dmax - dmin)*total_levels)
        effective_duty = round(dmin + level*(dmax - dmin)/total_levels)
        _LOGGER.info('setting %s PWM duty to %i%% (level %i)', channel, effective_duty, level)
        self._begin_transaction()
        self._write([mtype, _MIN_PUMP_SPEED_CODE + level])
        self._end_transaction_and_read()


class Legacy690Lc(_CommonAsetekDriver):
    """Legacy fifth generation Asetek 690LC cooler."""

    SUPPORTED_DEVICES = [
        (0x2433, 0xb200, None, 'Asetek 690LC (assuming NZXT Kraken X) (experimental)', {}),
    ]

    @classmethod
    def probe(cls, handle, legacy_690lc=False, **kwargs):
        if not legacy_690lc:
            return
        yield from super().probe(handle, **kwargs)

    def __init__(self, device, description, **kwargs):
        super().__init__(device, description, **kwargs)
        # --device causes drivers to be instantiated even if they are later
        # discarded; defer instantiating the data storage until to connect()
        self._data = None

    def connect(self, runtime_storage=None, **kwargs):
        super().connect(**kwargs)
<<<<<<< HEAD
        ids = f'vid{self.vendor_id:04x}_pid{self.product_id:04x}'
        loc = f'bus{self.bus}_port{"_".join(map(str, self.port))}'
        self._data = RuntimeStorage(key_prefixes=[ids, loc, 'legacy'])
=======
        ids = 'vid{:04x}_pid{:04x}'.format(self.vendor_id, self.product_id)
        loc = 'bus{}_port{}'.format(self.bus, '_'.join(map(str, self.port)))
        if runtime_storage:
            self._data = runtime_storage
        else:
            self._data = RuntimeStorage(key_prefixes=[ids, loc, 'legacy'])
>>>>>>> 59f2b7c1

    def _set_all_fixed_speeds(self):
        self._begin_transaction()
        for channel in ['pump', 'fan']:
            mtype, dmin, dmax = _LEGACY_FIXED_SPEED_CHANNELS[channel]
            duty = clamp(self._data.load_int(f'{channel}_duty', default=dmax), dmin, dmax)
            _LOGGER.info('setting %s duty to %i%%', channel, duty)
            self._write([mtype, duty])
        return self._end_transaction_and_read()

    def initialize(self, **kwargs):
        super().initialize(**kwargs)
        self._data.store_int('pump_duty', None)
        self._data.store_int('fan_duty', None)
        self._set_all_fixed_speeds()

    def get_status(self, **kwargs):
        """Get a status report.

        Returns a list of `(property, value, unit)` tuples.
        """

        msg = self._set_all_fixed_speeds()
        firmware = '{}.{}.{}.{}'.format(*tuple(msg[0x17:0x1b]))
        return [
            ('Liquid temperature', msg[10] + msg[14]/10, '°C'),
            ('Fan speed', msg[0] << 8 | msg[1], 'rpm'),
            ('Pump speed', msg[8] << 8 | msg[9], 'rpm'),
            ('Firmware version', firmware, '')
        ]

    def set_color(self, channel, mode, colors, time_per_color=None, time_off=None,
                  alert_threshold=_HIGH_TEMPERATURE, alert_color=[255, 0, 0],
                  **kwargs):
        """Set the color mode for a specific channel."""
        # keyword arguments may have been forwarded from cli args and need parsing
        colors = list(colors)
        self._begin_transaction()
        if mode == 'fading':
            if time_per_color is None:
                time_per_color = 5
            self._configure_device(fading=True, color1=colors[0], color2=colors[1],
                                   interval1=clamp(time_per_color, 1, 255),
                                   alert_temp=clamp(alert_threshold, 0, 100), color3=alert_color)
        elif mode == 'blinking':
            if time_per_color is None:
                time_per_color = 1
            if time_off is None:
                time_off = time_per_color
            self._configure_device(blinking=True, color1=colors[0],
                                   interval1=clamp(time_off, 1, 255),
                                   interval2=clamp(time_per_color, 1, 255),
                                   alert_temp=clamp(alert_threshold, 0, 100), color3=alert_color)
        elif mode == 'fixed':
            self._configure_device(color1=colors[0], alert_temp=clamp(alert_threshold, 0, 100),
                                   color3=alert_color)
        elif mode == 'blackout':  # stronger than just 'off', suppresses alerts and rainbow
            self._configure_device(blackout=True, alert_temp=clamp(alert_threshold, 0, 100),
                                   color3=alert_color)
        else:
            raise KeyError(f'Unsupported lighting mode {mode}')
        self._end_transaction_and_read()

    def set_fixed_speed(self, channel, duty, **kwargs):
        """Set channel to a fixed speed duty."""
        mtype, dmin, dmax = _LEGACY_FIXED_SPEED_CHANNELS[channel]
        duty = clamp(duty, dmin, dmax)
        self._data.store_int(f'{channel}_duty', duty)
        self._set_all_fixed_speeds()

    def set_speed_profile(self, channel, profile, **kwargs):
        """Not supported by this device."""
        raise NotSupportedByDevice


class Hydro690Lc(Modern690Lc):
    """Corsair-branded fifth generation Asetek 690LC cooler."""

    SUPPORTED_DEVICES = [
        (0x1b1c, 0x0c02, None, 'Corsair Hydro H80i GT (experimental)', {}),
        (0x1b1c, 0x0c03, None, 'Corsair Hydro H100i GTX (experimental)', {}),
        (0x1b1c, 0x0c07, None, 'Corsair Hydro H110i GTX (experimental)', {}),
        (0x1b1c, 0x0c08, None, 'Corsair Hydro H80i v2', {}),
        (0x1b1c, 0x0c09, None, 'Corsair Hydro H100i v2', {}),
        (0x1b1c, 0x0c0a, None, 'Corsair Hydro H115i', {}),
    ]

    @classmethod
    def probe(cls, handle, legacy_690lc=False, **kwargs):
        # the modern driver overrides probe and rigs it to switch on
        # --legacy-690lc, so we override it again
        return super().probe(handle, legacy_690lc=False, **kwargs)

    def set_color(self, channel, mode, colors, **kwargs):
        """Set the color mode for a specific channel."""
        if mode == 'rainbow':
            raise KeyError(f'Unsupported lighting mode {mode}')
        super().set_color(channel, mode, colors, **kwargs)


# deprecated aliases
AsetekDriver = Modern690Lc
LegacyAsetekDriver = Legacy690Lc
CorsairAsetekDriver = Hydro690Lc<|MERGE_RESOLUTION|>--- conflicted
+++ resolved
@@ -318,18 +318,13 @@
 
     def connect(self, runtime_storage=None, **kwargs):
         super().connect(**kwargs)
-<<<<<<< HEAD
         ids = f'vid{self.vendor_id:04x}_pid{self.product_id:04x}'
         loc = f'bus{self.bus}_port{"_".join(map(str, self.port))}'
-        self._data = RuntimeStorage(key_prefixes=[ids, loc, 'legacy'])
-=======
-        ids = 'vid{:04x}_pid{:04x}'.format(self.vendor_id, self.product_id)
-        loc = 'bus{}_port{}'.format(self.bus, '_'.join(map(str, self.port)))
+
         if runtime_storage:
             self._data = runtime_storage
         else:
             self._data = RuntimeStorage(key_prefixes=[ids, loc, 'legacy'])
->>>>>>> 59f2b7c1
 
     def _set_all_fixed_speeds(self):
         self._begin_transaction()
