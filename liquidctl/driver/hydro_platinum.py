"""liquidctl drivers for Corsair Hydro Platinum and Pro XT liquid coolers.

Supported devices:

- Corsair H100i Platinum
- Corsair H100i Platinum SE
- Corsair H115i Platinum
- Corsair H100i Pro XT
- Corsair H115i Pro XT

Copyright (C) 2020–2021  Jonas Malaco and contributors
SPDX-License-Identifier: GPL-3.0-or-later
"""

import itertools
import logging
import re

from enum import Enum, unique

from liquidctl.driver.usb import UsbHidDriver
from liquidctl.keyval import RuntimeStorage
from liquidctl.pmbus import compute_pec
from liquidctl.util import clamp, fraction_of_byte, u16le_from, \
                           normalize_profile

_LOGGER = logging.getLogger(__name__)

_REPORT_LENGTH = 64
_WRITE_PREFIX = 0x3f

_FEATURE_COOLING = 0b000
_FEATURE_COOLING2 = 0b110
_CMD_GET_STATUS = 0xff
_CMD_SET_COOLING = 0x14

_FEATURE_LIGHTING = None
_CMD_SET_LIGHTING1 = 0b100
_CMD_SET_LIGHTING2 = 0b101
_CMD_SET_LIGHTING3 = 0b110

# cooling data starts at offset 3 and ends just before the PEC byte
_SET_COOLING_DATA_LENGTH = _REPORT_LENGTH - 4
_SET_COOLING_DATA_PREFIX = [0x0, 0xff, 0x5, 0xff, 0xff, 0xff, 0xff, 0xff]
_FAN_MODE_OFFSETS = [0x0b - 3, 0x11 - 3]
_FAN_DUTY_OFFSETS = [offset + 5 for offset in _FAN_MODE_OFFSETS]
_FAN_PROFILE_OFFSETS = [0x1e - 3, 0x2c - 3]
_FAN_OFFSETS = list(zip(_FAN_MODE_OFFSETS, _FAN_DUTY_OFFSETS, _FAN_PROFILE_OFFSETS))
_PUMP_MODE_OFFSET = 0x17 - 3
_PROFILE_LENGTH_OFFSET = 0x1d - 3
_PROFILE_LENGTH = 7
_CRITICAL_TEMPERATURE = 60


@unique
class _FanMode(Enum):
    CUSTOM_PROFILE = 0x0
    CUSTOM_PROFILE_WITH_EXTERNAL_SENSOR = 0x1
    FIXED_DUTY = 0x2
    FIXED_RPM = 0x4

    @classmethod
    def _missing_(cls, value):
        _LOGGER.debug('falling back to FIXED_DUTY for _FanMode(%s)', value)
        return _FanMode.FIXED_DUTY


@unique
class _PumpMode(Enum):
    QUIET = 0x0
    BALANCED = 0x1
    EXTREME = 0x2

    @classmethod
    def _missing_(cls, value):
        _LOGGER.debug('falling back to BALANCED for _PumpMode(%s)', value)
        return _PumpMode.BALANCED


def _sequence(storage):
    """Return a generator that produces valid protocol sequence numbers.

    Sequence numbers increment across successful invocations of liquidctl, but
    are not atomic.  The sequence is: 1, 2, 3... 29, 30, 31, 1, 2, 3...

    In the protocol the sequence number is usually shifted left by 3 bits, and
    a shifted sequence will look like: 8, 16, 24... 232, 240, 248, 8, 16, 24...
    """

    while True:
        seq = storage.load('sequence', of_type=int, default=0) % 31 + 1
        storage.store('sequence', seq)
        yield seq


def _prepare_profile(original):
    clamped = ((temp, clamp(duty, 0, 100)) for temp, duty in original)
    normal = normalize_profile(clamped, _CRITICAL_TEMPERATURE)
    missing = _PROFILE_LENGTH - len(normal)
    if missing < 0:
        raise ValueError(f'too many points in profile (remove {-missing})')
    if missing > 0:
        normal += missing * [(_CRITICAL_TEMPERATURE, 100)]
    return normal


def _quoted(*names):
    return ', '.join(map(repr, names))


class HydroPlatinum(UsbHidDriver):
    """Corsair Hydro Platinum or Pro XT liquid cooler."""

    SUPPORTED_DEVICES = [
        (0x1b1c, 0x0c18, None, 'Corsair H100i Platinum (experimental)',
            {'fan_count': 2, 'fan_leds': 4}),
        (0x1b1c, 0x0c19, None, 'Corsair H100i Platinum SE (experimental)',
            {'fan_count': 2, 'fan_leds': 16}),
        (0x1b1c, 0x0c17, None, 'Corsair H115i Platinum (experimental)',
            {'fan_count': 2, 'fan_leds': 4}),
        (0x1b1c, 0x0c20, None, 'Corsair H100i Pro XT (experimental)',
            {'fan_count': 2, 'fan_leds': 0}),
        (0x1b1c, 0x0c21, None, 'Corsair H115i Pro XT (experimental)',
            {'fan_count': 2, 'fan_leds': 0}),
        (0x1b1c, 0x0c22, None, 'Corsair H150i Pro XT (experimental)',
            {'fan_count': 3, 'fan_leds': 0}),
    ]

    def __init__(self, device, description, fan_count, fan_leds, **kwargs):
        super().__init__(device, description, **kwargs)
        self._led_count = 16 + fan_count * fan_leds
        self._fan_names = [f'fan{i + 1}' for i in range(fan_count)]
        self._mincolors = {
            ('led', 'super-fixed'): 1,
            ('led', 'fixed'): 1,
            ('led', 'off'): 0,
        }
        self._maxcolors = {
            ('led', 'super-fixed'): self._led_count,
            ('led', 'fixed'): 1,
            ('led', 'off'): 0,
        }

        # the following fields are only initialized in connect()
        self._data = None
        self._sequence = None

    def connect(self, runtime_storage=None, **kwargs):
        """Connect to the device."""
        super().connect(**kwargs)

        ids = f'vid{self.vendor_id:04x}_pid{self.product_id:04x}'
        # must use the HID path because there is no serial number; however,
        # these can be quite long on Windows and macOS, so only take the
        # numbers, since they are likely the only parts that vary between two
        # devices of the same model
        loc = 'loc' + '_'.join(re.findall(r'\d+', self.address))

        if runtime_storage:
            self._data = runtime_storage
        else:
            self._data = RuntimeStorage(key_prefixes=[ids, loc])

        self._sequence = _sequence(self._data)
        return self

    def initialize(self, pump_mode='balanced', **kwargs):
        """Initialize the device and set the pump mode.

        The device should be initialized every time it is powered on, including when
        the system resumes from suspending to memory.

        Valid values for `pump_mode` are 'quiet', 'balanced' and 'extreme'.
        Unconfigured fan channels may default to 100% duty.  Subsequent calls
        should leave the fan speeds unaffected.

        Returns a list of `(property, value, unit)` tuples.
        """

        # set the flag so the LED command will need to be set again
        self._data.store('leds_enabled', 0)

        self._data.store('pump_mode', _PumpMode[pump_mode.upper()].value)
        res = self._send_set_cooling()
        fw_version = (res[2] >> 4, res[2] & 0xf, res[3])
        if fw_version < (1, 1, 0):
            # see: #201 ("Fan settings affects Fan 1 only and disables fan2")
            _LOGGER.warning('outdated and possibly unsupported firmware version')
        return [('Firmware version', '{}.{}.{}'.format(*fw_version), '')]

    def get_status(self, **kwargs):
        """Get a status report.

        Returns a list of `(property, value, unit)` tuples.
        """

        res = self._send_command(_FEATURE_COOLING, _CMD_GET_STATUS)

        info = [
            ('Liquid temperature', res[8] + res[7] / 255, '°C'),
            ('Fan 1 speed', u16le_from(res, offset=15), 'rpm'),
            ('Fan 2 speed', u16le_from(res, offset=22), 'rpm'),
            ('Pump speed', u16le_from(res, offset=29), 'rpm'),
        ]

        if len(self._fan_names) == 3:
            info.insert(3, ('Fan 3 speed', u16le_from(res, offset=43), 'rpm'))

        return info

    def set_fixed_speed(self, channel, duty, **kwargs):
        """Set fan or fans to a fixed speed duty.

        Valid channel values are 'fanN', where N >= 1 is the fan number, and
        'fan', to simultaneously configure all fans.  Unconfigured fan channels
        may default to 100% duty.
        """

        for hw_channel in self._get_hw_fan_channels(channel):
            self._data.store(f'{hw_channel}_mode', _FanMode.FIXED_DUTY.value)
            self._data.store(f'{hw_channel}_duty', duty)
        self._send_set_cooling()

    def set_speed_profile(self, channel, profile, **kwargs):
        """Set fan or fans to follow a speed duty profile.

        Valid channel values are 'fanN', where N >= 1 is the fan number, and
        'fan', to simultaneously configure all fans.  Unconfigured fan channels
        may default to 100% duty.

        Up to seven (temperature, duty) pairs can be supplied in `profile`,
        with temperatures in Celsius and duty values in percentage.  The last
        point should set the fan to 100% duty cycle, or be omitted; in the
        latter case the fan will be set to max out at 60°C.
        """

        profile = list(profile)
        for hw_channel in self._get_hw_fan_channels(channel):
            self._data.store(f'{hw_channel}_mode', _FanMode.CUSTOM_PROFILE.value)
            self._data.store(f'{hw_channel}_profile', profile)
        self._send_set_cooling()

    def set_color(self, channel, mode, colors, **kwargs):
        """Set the color of each LED.

        In reality the device does not have the concept of different channels
        or modes, but this driver provides a few for convenience.  Animations
        still require successive calls to this API.

        The 'led' channel can be used to address individual LEDs, and supports
        the 'super-fixed', 'fixed' and 'off' modes.

        In 'super-fixed' mode, each color in `colors` is applied to one
        individual LED, successively.  LEDs for which no color has been
        specified default to off/solid black.  This is closest to how the
        device works.

        In 'fixed' mode, all LEDs are set to the first color taken from
        `colors`.  The `off` mode is equivalent to calling this function with
        'fixed' and a single solid black color in `colors`.

        The `colors` argument should be an iterable of one or more `[red, blue,
        green]` triples, where each red/blue/green component is a value in the
        range 0–255.

        The table bellow summarizes the available channels, modes, and their
        associated maximum number of colors for each device family.

<<<<<<< HEAD
        | Channel  | Mode        | LEDs         | Platinum | Pro XT |
        | -------- | ----------- | ------------ | -------- | ------ |
        | led      | off         | synchronized |        0 |      0 |
        | led      | fixed       | synchronized |        1 |      1 |
        | led      | super-fixed | independent  |       24 |     16 |
=======
        | Channel  | Mode        | LEDs         | Platinum | Pro XT | Platinum SE |
        | -------- | ----------- | ------------ | -------- | ------ | ----------- |
        | led      | off         | synchronized |        0 |      0 |           0 |
        | led      | fixed       | synchronized |        1 |      1 |           1 |
        | led      | super-fixed | independent  |       24 |     16 |          48 |

        Note: lighting control of Pro XT devices is experimental and requires
        the `pro_xt_lighting` constant to be supplied in the `unsafe` iterable.
>>>>>>> 5fe2a8cc
        """

        channel, mode, colors = channel.lower(), mode.lower(), list(colors)
        self._check_color_args(channel, mode, colors)
        if mode == 'off':
            expanded = []
        elif (channel, mode) == ('led', 'super-fixed'):
            expanded = colors[:self._led_count]
        elif (channel, mode) == ('led', 'fixed'):
            expanded = list(itertools.chain(*([color] * self._led_count for color in colors[:1])))
        else:
            assert False, 'assumed unreacheable'

        if self._data.load('leds_enabled', of_type=int, default=0) == 0:
            # These hex strings are currently magic values that work but Im not quite sure why.
            d1 = bytes.fromhex("0101ffffffffffffffffffffffffff7f7f7f7fff00ffffffff00ffffffff00ffffffff00ffffffff00ffffffff00ffffffffffffffffffffffffffffff")
            d2 = bytes.fromhex("000102030405060708090a0b0c0d0e0f101112131415161718191a1b1c1d1e1f2021222324252627ffffffffffffffffffffffffffffffffffffffffff")
            d3 = bytes.fromhex("28292a2b2c2d2e2f303132333435363738393a3b3c3d3e3f404142434445464748494a4b4c4d4e4fffffffffffffffffffffffffffffffffffffffffff")

            # Send the magic messages to enable setting the LEDs to statuC values
            self._send_command(None, 0b001, data=d1)
            self._send_command(None, 0b010, data=d2)
            self._send_command(None, 0b011, data=d3)
            self._data.store('leds_enabled', 1)

        data1 = bytes(itertools.chain(*((b, g, r) for r, g, b in expanded[0:20])))
        data2 = bytes(itertools.chain(*((b, g, r) for r, g, b in expanded[20:40])))
        data3 = bytes(itertools.chain(*((b, g, r) for r, g, b in expanded[40:])))

        self._send_command(_FEATURE_LIGHTING, _CMD_SET_LIGHTING1, data=data1)

        if self._led_count > 20:
            self._send_command(_FEATURE_LIGHTING, _CMD_SET_LIGHTING2, data=data2)

        if self._led_count > 40:
            self._send_command(_FEATURE_LIGHTING, _CMD_SET_LIGHTING3, data=data3)

    def _check_color_args(self, channel, mode, colors):
        try:
            mincolors = self._mincolors[(channel, mode)]
            maxcolors = self._maxcolors[(channel, mode)]
        except KeyError:
            raise ValueError(f'unsupported (channel, mode) pair, '
                             f'should be one of: {_quoted(*self._mincolors)}') from None
        if len(colors) < mincolors:
            raise ValueError(f'at least {mincolors} required for {_quoted(channel, mode)}')
        if len(colors) > maxcolors:
            _LOGGER.warning('too many colors, dropping to %d', maxcolors)
            return maxcolors
        return len(colors)

    def _get_hw_fan_channels(self, channel):
        channel = channel.lower()
        if channel == 'fan':
            return self._fan_names
        if channel in self._fan_names:
            return [channel]
        raise ValueError(f'unknown channel, should be one of: {_quoted("fan", *self._fan_names)}')

    def _send_command(self, feature, command, data=None):
        # self.device.write expects buf[0] to be the report number or 0 if not used
        buf = bytearray(_REPORT_LENGTH + 1)
        buf[1] = _WRITE_PREFIX
        buf[2] = next(self._sequence) << 3
        if feature is not None:
            buf[2] |= feature
            buf[3] = command
            start_at = 4
        else:
            buf[2] |= command
            start_at = 3
        if data:
            buf[start_at: start_at + len(data)] = data
        buf[-1] = compute_pec(buf[2:-1])
        self.device.clear_enqueued_reports()
        self.device.write(buf)
        buf = bytes(self.device.read(_REPORT_LENGTH))
        if compute_pec(buf[1:]):
            _LOGGER.warning('response checksum does not match data')
        return buf

    def _generate_cooling_payload(self, fan_names):

        data = bytearray(_SET_COOLING_DATA_LENGTH)
        data[0: len(_SET_COOLING_DATA_PREFIX)] = _SET_COOLING_DATA_PREFIX
        data[_PROFILE_LENGTH_OFFSET] = _PROFILE_LENGTH

        for fan, (imode, iduty, iprofile) in zip(fan_names, _FAN_OFFSETS):
            mode = _FanMode(self._data.load(f'{fan}_mode', of_type=int))
            if mode is _FanMode.FIXED_DUTY:
                stored = self._data.load(f'{fan}_duty', of_type=int, default=100)
                duty = clamp(stored, 0, 100)
                data[iduty] = fraction_of_byte(percentage=duty)
                _LOGGER.info('setting %s to %d%% duty cycle', fan, duty)
            elif mode is _FanMode.CUSTOM_PROFILE:
                stored = self._data.load(f'{fan}_profile', of_type=list, default=[])
                profile = _prepare_profile(stored)  # ensures correct len(profile)
                pairs = ((temp, fraction_of_byte(percentage=duty)) for temp, duty in profile)
                data[iprofile: iprofile + _PROFILE_LENGTH * 2] = itertools.chain(*pairs)
                _LOGGER.info('setting %s to follow profile %r', fan, profile)
            else:
                raise ValueError(f'unsupported fan {mode}')
            data[imode] = mode.value

        return data

    def _send_set_cooling(self):
        data = self._generate_cooling_payload(self._fan_names[0:2])
        data2 = self._generate_cooling_payload(self._fan_names[2:])

        pump_mode = _PumpMode(self._data.load('pump_mode', of_type=int))
        data[_PUMP_MODE_OFFSET] = pump_mode.value
        _LOGGER.info('setting pump mode to %s', pump_mode.name.lower())
        data2[_PUMP_MODE_OFFSET] = 0xff

        if len(self._fan_names) == 3:
            self._send_command(_FEATURE_COOLING2, _CMD_SET_COOLING, data=data2)

        return self._send_command(_FEATURE_COOLING, _CMD_SET_COOLING, data=data)<|MERGE_RESOLUTION|>--- conflicted
+++ resolved
@@ -266,22 +266,11 @@
         The table bellow summarizes the available channels, modes, and their
         associated maximum number of colors for each device family.
 
-<<<<<<< HEAD
-        | Channel  | Mode        | LEDs         | Platinum | Pro XT |
-        | -------- | ----------- | ------------ | -------- | ------ |
-        | led      | off         | synchronized |        0 |      0 |
-        | led      | fixed       | synchronized |        1 |      1 |
-        | led      | super-fixed | independent  |       24 |     16 |
-=======
         | Channel  | Mode        | LEDs         | Platinum | Pro XT | Platinum SE |
         | -------- | ----------- | ------------ | -------- | ------ | ----------- |
         | led      | off         | synchronized |        0 |      0 |           0 |
         | led      | fixed       | synchronized |        1 |      1 |           1 |
         | led      | super-fixed | independent  |       24 |     16 |          48 |
-
-        Note: lighting control of Pro XT devices is experimental and requires
-        the `pro_xt_lighting` constant to be supplied in the `unsafe` iterable.
->>>>>>> 5fe2a8cc
         """
 
         channel, mode, colors = channel.lower(), mode.lower(), list(colors)
