--- conflicted
+++ resolved
@@ -29,15 +29,9 @@
     mockPsuDevice.connect()
     status = mockPsuDevice.get_status()
 
+
     fw = next(filter(lambda x: x[0] == 'Firmware version', status))
     assert fw == ('Firmware version', 'A017/40983', '')
 
-<<<<<<< HEAD
-    def test_dont_inject_report_ids(self):
-        self.device.get_status()
-        get_fw = self.mock_hid.sent[0]
-        assert get_fw == Report(0, [0xad, 0, 3, 1, 0x60, 0xfc] + 58*[0])
-=======
     sent = mockPsuDevice.device.sent
-    assert sent[0] == Report(0, [0xad, 0, 3, 1, 0x60, 0xfc] + 58*[0])
->>>>>>> 59f2b7c1
+    assert sent[0] == Report(0, [0xad, 0, 3, 1, 0x60, 0xfc] + 58*[0])