--- conflicted
+++ resolved
@@ -20,13 +20,8 @@
     )
 
 
-<<<<<<< HEAD
-def test_evga_pascal_finds_devices(monkeypatch, evga_1080_ftw_bus):
+def test_evga_pascal_finds_devices(evga_1080_ftw_bus, monkeypatch):
     smbus = evga_1080_ftw_bus
-=======
-def test_evga_pascal_finds_devices(evga_gtx_1080_ftw_smbus, monkeypatch):
-    smbus = evga_gtx_1080_ftw_smbus
->>>>>>> 90d7ec50
 
     checks = [
         ('parent_subsystem_vendor', 0xffff),
@@ -58,29 +53,15 @@
     assert card.get_status(verbose=True, unsafe='smbus') == []
 
 
-<<<<<<< HEAD
 def test_evga_pascal_gets_verbose_status(evga_1080_ftw_bus):
     card = next(EvgaPascal.probe(evga_1080_ftw_bus))
-    enable = 'smbus,evga_pascal'
-
-    try:
-        card.connect(unsafe=enable)
-
+    enable = ['smbus', 'evga_pascal']
+
+    with card.connect(unsafe=enable):
         evga_1080_ftw_bus.write_byte_data(0x49, 0x09, 0xaa)
         evga_1080_ftw_bus.write_byte_data(0x49, 0x0a, 0xbb)
         evga_1080_ftw_bus.write_byte_data(0x49, 0x0b, 0xcc)
         evga_1080_ftw_bus.write_byte_data(0x49, 0x0c, 0x01)
-=======
-def test_evga_pascal_gets_verbose_status(evga_gtx_1080_ftw_smbus):
-    card = next(EvgaPascal.probe(evga_gtx_1080_ftw_smbus))
-    enable = ['smbus', 'evga_pascal']
-
-    with card.connect(unsafe=enable):
-        evga_gtx_1080_ftw_smbus.write_byte_data(0x49, 0x09, 0xaa)
-        evga_gtx_1080_ftw_smbus.write_byte_data(0x49, 0x0a, 0xbb)
-        evga_gtx_1080_ftw_smbus.write_byte_data(0x49, 0x0b, 0xcc)
-        evga_gtx_1080_ftw_smbus.write_byte_data(0x49, 0x0c, 0x01)
->>>>>>> 90d7ec50
 
         status = card.get_status(verbose=True, unsafe=enable)
         expected = [
@@ -104,126 +85,58 @@
         card.set_color('led', 'off', [], unsafe='smbus')
 
 
-<<<<<<< HEAD
 def test_evga_pascal_sets_color_to_off(evga_1080_ftw_bus):
     card = next(EvgaPascal.probe(evga_1080_ftw_bus))
-    enable = 'smbus,evga_pascal'
-
-    try:
-        card.connect(unsafe=enable)
-=======
-def test_evga_pascal_sets_color_to_off(evga_gtx_1080_ftw_smbus):
-    card = next(EvgaPascal.probe(evga_gtx_1080_ftw_smbus))
-    enable = ['smbus', 'evga_pascal']
->>>>>>> 90d7ec50
+    enable = ['smbus', 'evga_pascal']
 
     with card.connect(unsafe=enable):
         # change mode register to something other than 0 (=off)
         evga_1080_ftw_bus.write_byte_data(0x49, 0x0c, 0x01)
 
         card.set_color('led', 'off', [], unsafe=enable)
-<<<<<<< HEAD
         assert evga_1080_ftw_bus.read_byte_data(0x49, 0x0c) == 0x00
-    finally:
-        card.disconnect()
 
 
 def test_evga_pascal_sets_color_to_fixed(evga_1080_ftw_bus):
     card = next(EvgaPascal.probe(evga_1080_ftw_bus))
-    enable = 'smbus,evga_pascal'
-
-    try:
-        card.connect(unsafe=enable)
-=======
-        assert evga_gtx_1080_ftw_smbus.read_byte_data(0x49, 0x0c) == 0x00
-
-
-def test_evga_pascal_sets_color_to_fixed(evga_gtx_1080_ftw_smbus):
-    card = next(EvgaPascal.probe(evga_gtx_1080_ftw_smbus))
-    enable = ['smbus', 'evga_pascal']
->>>>>>> 90d7ec50
+    enable = ['smbus', 'evga_pascal']
 
     with card.connect(unsafe=enable):
         radical_red = [0xff, 0x35, 0x5e]
         card.set_color('led', 'fixed', [radical_red], unsafe=enable)
 
-<<<<<<< HEAD
         assert evga_1080_ftw_bus.read_byte_data(0x49, 0x0c) == 0x01
         assert evga_1080_ftw_bus.read_byte_data(0x49, 0x09) == 0xff
         assert evga_1080_ftw_bus.read_byte_data(0x49, 0x0a) == 0x35
         assert evga_1080_ftw_bus.read_byte_data(0x49, 0x0b) == 0x5e
-    finally:
-        card.disconnect()
 
 
 def test_evga_pascal_sets_color_to_rainbow(evga_1080_ftw_bus):
     card = next(EvgaPascal.probe(evga_1080_ftw_bus))
-    enable = 'smbus,evga_pascal'
-
-    try:
-        card.connect(unsafe=enable)
-=======
-        assert evga_gtx_1080_ftw_smbus.read_byte_data(0x49, 0x0c) == 0x01
-        assert evga_gtx_1080_ftw_smbus.read_byte_data(0x49, 0x09) == 0xff
-        assert evga_gtx_1080_ftw_smbus.read_byte_data(0x49, 0x0a) == 0x35
-        assert evga_gtx_1080_ftw_smbus.read_byte_data(0x49, 0x0b) == 0x5e
-
-
-def test_evga_pascal_sets_color_to_rainbow(evga_gtx_1080_ftw_smbus):
-    card = next(EvgaPascal.probe(evga_gtx_1080_ftw_smbus))
-    enable = ['smbus', 'evga_pascal']
->>>>>>> 90d7ec50
+    enable = ['smbus', 'evga_pascal']
 
     with card.connect(unsafe=enable):
         card.set_color('led', 'rainbow', [], unsafe=enable)
-<<<<<<< HEAD
         assert evga_1080_ftw_bus.read_byte_data(0x49, 0x0c) == 0x02
-    finally:
-        card.disconnect()
 
 
 def test_evga_pascal_sets_color_to_breathing(evga_1080_ftw_bus):
     card = next(EvgaPascal.probe(evga_1080_ftw_bus))
-    enable = 'smbus,evga_pascal'
-
-    try:
-        card.connect(unsafe=enable)
-=======
-        assert evga_gtx_1080_ftw_smbus.read_byte_data(0x49, 0x0c) == 0x02
-
-
-def test_evga_pascal_sets_color_to_breathing(evga_gtx_1080_ftw_smbus):
-    card = next(EvgaPascal.probe(evga_gtx_1080_ftw_smbus))
-    enable = ['smbus', 'evga_pascal']
->>>>>>> 90d7ec50
+    enable = ['smbus', 'evga_pascal']
 
     with card.connect(unsafe=enable):
         radical_red = [0xff, 0x35, 0x5e]
         card.set_color('led', 'breathing', [radical_red], unsafe=enable)
 
-<<<<<<< HEAD
         assert evga_1080_ftw_bus.read_byte_data(0x49, 0x0c) == 0x05
         assert evga_1080_ftw_bus.read_byte_data(0x49, 0x09) == 0xff
         assert evga_1080_ftw_bus.read_byte_data(0x49, 0x0a) == 0x35
         assert evga_1080_ftw_bus.read_byte_data(0x49, 0x0b) == 0x5e
-    finally:
-        card.disconnect()
 
 
 def test_evga_pascal_sets_non_volatile_color(evga_1080_ftw_bus):
     card = next(EvgaPascal.probe(evga_1080_ftw_bus))
-    enable = 'smbus,evga_pascal'
-=======
-        assert evga_gtx_1080_ftw_smbus.read_byte_data(0x49, 0x0c) == 0x05
-        assert evga_gtx_1080_ftw_smbus.read_byte_data(0x49, 0x09) == 0xff
-        assert evga_gtx_1080_ftw_smbus.read_byte_data(0x49, 0x0a) == 0x35
-        assert evga_gtx_1080_ftw_smbus.read_byte_data(0x49, 0x0b) == 0x5e
-
-
-def test_evga_pascal_sets_non_volatile_color(evga_gtx_1080_ftw_smbus):
-    card = next(EvgaPascal.probe(evga_gtx_1080_ftw_smbus))
-    enable = ['smbus', 'evga_pascal']
->>>>>>> 90d7ec50
+    enable = ['smbus', 'evga_pascal']
 
     orig = evga_1080_ftw_bus.write_byte_data
 
@@ -466,15 +379,9 @@
 
     with card.connect(unsafe=enable):
         card.set_color('led', 'off', [], non_volatile=True, unsafe=enable)
-<<<<<<< HEAD
         assert strix_2080ti_oc_bus.read_byte_data(0x2a, 0x07) == 0x01
         assert strix_2080ti_oc_bus.read_byte_data(0x2a, 0x04) == 0x00
         assert strix_2080ti_oc_bus.read_byte_data(0x2a, 0x05) == 0x00
         assert strix_2080ti_oc_bus.read_byte_data(0x2a, 0x06) == 0x00
 
-        assert strix_2080ti_oc_bus.read_byte_data(0x2a, 0x0e) == 0x01  # persistent
-    finally:
-        card.disconnect()
-=======
-        assert evga_gtx_1080_ftw_smbus.read_byte_data(0x49, 0x23) == 0xe5
->>>>>>> 90d7ec50
+        assert strix_2080ti_oc_bus.read_byte_data(0x2a, 0x0e) == 0x01  # persistent